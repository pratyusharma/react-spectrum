--- conflicted
+++ resolved
@@ -17,11 +17,8 @@
   "dependencies": {
     "classnames": "^2.2.5",
     "moment": "^2.15.1",
-<<<<<<< HEAD
+    "moment-range": "^3.0.3",
     "react-overlays": "^0.7.0",
-=======
-    "moment-range": "^3.0.3",
->>>>>>> a3d2609a
     "react-portal": "^3.0.0",
     "react-tether": "^0.5.2",
     "stringify": "^5.1.0",
