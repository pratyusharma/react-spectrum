<<<<<<< HEAD
import {action, storiesOf} from '@kadira/storybook';
import Bell from '../src/Icon/Bell';
=======
import {action, storiesOf} from '@storybook/react';
>>>>>>> 85772bbe
import Button from '../src/Button';
import React from 'react';
import {VerticalCenter} from '../.storybook/layout';

storiesOf('Button', module)
  .addDecorator(story => (
    <VerticalCenter style={{textAlign: 'left', margin: '0 100px 50px', position: 'static', transform: 'none'}}>
      {story()}
    </VerticalCenter>
  ))
  .addWithInfo(
    'variant: cta',
    () => render({variant: 'cta'}),
    {inline: true}
  )
  .addWithInfo(
    'variant: primary',
    () => render({variant: 'primary'}),
    {inline: true}
  )
  .addWithInfo(
    'variant: secondary',
    () => render({variant: 'secondary'}),
    {inline: true}
  )
  .addWithInfo(
    'variant: warning',
    () => render({variant: 'warning'}),
    {inline: true}
  )
  .addWithInfo(
    'variant: action',
    () => render({variant: 'action'}),
    {inline: true}
  )
  .addWithInfo(
    'variant: action icon only',
    () => render({variant: 'action', label: null, icon: <Bell />}),
    {inline: true}
  )
  .addWithInfo(
    'logic variant: and',
    () => render({logic: true, variant: 'and'}),
    {inline: true}
  )
  .addWithInfo(
    'logic variant: or',
    () => render({logic: true, variant: 'or'}),
    {inline: true}
  )
  .addWithInfo(
    'quiet: true, variant: primary',
    () => render({quiet: true, variant: 'primary'}),
    {inline: true}
  )
 .addWithInfo(
    'quiet: true, variant: secondary',
    () => render({quiet: true, variant: 'secondary'}),
    {inline: true}
  )
 .addWithInfo(
    'quiet: true, variant: warning',
    () => render({quiet: true, variant: 'warning'}),
    {inline: true}
  )
 .addWithInfo(
    'quiet: true, variant: action',
    () => render({quiet: true, variant: 'action'}),
    {inline: true}
  )
 .addWithInfo(
    'quiet: true, variant: action icon only',
    () => render({quiet: true, variant: 'action', label: null, icon: <Bell />}),
    {inline: true}
  )
  .addWithInfo(
    'variant: quiet',
    () => render({variant: 'quiet'}),
    {inline: true}
  )
  .addWithInfo(
    'variant: minimal',
    () => render({variant: 'minimal'}),
    {inline: true}
  )
  .addWithInfo(
    'icon: bell',
    () => render({icon: <Bell />, variant: 'primary'}),
    {inline: true}
  )
  .addWithInfo(
    'icon size: XS',
    () => render({icon: <Bell size="XS" />, variant: 'primary'}),
    {inline: true}
  )
  .addWithInfo(
    'icon size: M',
    () => render({icon: <Bell size="M" />, variant: 'primary'}),
    {inline: true}
  )
  .addWithInfo(
    'icon size: L',
    () => render({icon: <Bell size="L" />, variant: 'primary'}),
    {inline: true}
  )
  .addWithInfo(
    'selected: true',
    () => render({selected: true, variant: 'primary'}),
    {inline: true}
  )
  .addWithInfo(
    'element: a',
    () => render({element: 'a', href: 'http://example.com'}),
    {inline: true}
  )
  .addWithInfo(
    'block: true',
    () => render({block: true, variant: 'cta'}),
    {inline: true}
  );

function render(props = {}) {
  return (
    <div>
      <Button
        label="React"
        onClick={action('click')}
        {...props} />
      <Button
        label="React"
        onClick={action('click')}
        disabled
        {...props} />
    </div>
  );
}<|MERGE_RESOLUTION|>--- conflicted
+++ resolved
@@ -1,9 +1,5 @@
-<<<<<<< HEAD
-import {action, storiesOf} from '@kadira/storybook';
+import {action, storiesOf} from '@storybook/react';
 import Bell from '../src/Icon/Bell';
-=======
-import {action, storiesOf} from '@storybook/react';
->>>>>>> 85772bbe
 import Button from '../src/Button';
 import React from 'react';
 import {VerticalCenter} from '../.storybook/layout';
