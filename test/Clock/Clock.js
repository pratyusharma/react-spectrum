import React from 'react';
import moment from 'moment';
import assert from 'assert';
import sinon from 'sinon';
import {shallow} from 'enzyme';
import Clock from '../../src/Clock';

describe('Clock', () => {
  it('default', () => {
    const tree = shallow(<Clock />);
    assert.equal(tree.hasClass('coral-Clock'), true);
    assert.equal(tree.prop('aria-disabled'), false);
    assert.equal(tree.prop('aria-invalid'), false);
    assert.equal(tree.prop('aria-readonly'), false);
    assert.equal(tree.prop('aria-required'), false);

    const hour = findHourTextfield(tree);
    assert.equal(hour.prop('invalid'), false);
    assert.equal(hour.prop('disabled'), false);
    assert.equal(hour.prop('readOnly'), false);
    assert.equal(hour.prop('quiet'), false);
    assert.equal(hour.prop('value'), '');

    const minute = findMinuteTextfield(tree);
    assert.equal(minute.prop('invalid'), false);
    assert.equal(minute.prop('disabled'), false);
    assert.equal(minute.prop('readOnly'), false);
    assert.equal(minute.prop('quiet'), false);
    assert.equal(minute.prop('value'), '');
  });

  describe('dispatches onChange', () => {
    let now;
    let spy;
    let stopPropagationSpy;

    const assertChangeArgs = (element, value, compareDate, format = 'HH:mm') => {
<<<<<<< HEAD
      element.simulate('change', {stopPropagation: stopPropagationSpy, target: {value}});
      assert(stopPropagationSpy.called);
=======
      element.simulate('change', value, {stopPropagation: stopPropagationSpy, target: {value}});
      expect(stopPropagationSpy).toHaveBeenCalled();
>>>>>>> 1ae4bdf3

      const args = spy.lastCall.args;
      assert.deepEqual(args[0], compareDate.format(format));
      assert.deepEqual(+args[1], +compareDate);
    };

    beforeEach(() => {
      now = moment().second(0).millisecond(0);
      spy = sinon.spy();
      stopPropagationSpy = sinon.spy();
    });

    it('when hour changes', () => {
      const tree = shallow(<Clock onChange={spy} value={now} />);
      const hour = findHourTextfield(tree);
      assertChangeArgs(hour, '10', now.hour(10));
    });

    it('when minute changes', () => {
      const tree = shallow(<Clock onChange={spy} value={now} />);
      const minute = findMinuteTextfield(tree);
      assertChangeArgs(minute, '50', now.minute(50));
    });

    it('maintains month, day, and year of value when hour/minute changes are made', () => {
      const date = new Date(2001, 0, 1);
      const valueFormat = 'YYYY-MM-DD HH:mm';
      const tree = shallow(<Clock onChange={spy} value={date} valueFormat={valueFormat} />);
      const minute = findMinuteTextfield(tree);
      assertChangeArgs(minute, '10', moment(date).minute(10), valueFormat);
    });

    it('maintains month, day, and year of defaultValue when hour/minutes changes are made', () => {
      const date = new Date(2001, 0, 1);
      const valueFormat = 'YYYY-MM-DD HH:mm';
      const tree = shallow(
        <Clock onChange={spy} defaultValue={date} valueFormat={valueFormat} />
      );
      const hour = findHourTextfield(tree);
      assertChangeArgs(hour, '3', moment(date).hour(3), valueFormat);
    });
  });

  it('supports defaultValue uncontrolled behavior', () => {
    const now = moment().second(0).millisecond(0);
    const tree = shallow(<Clock defaultValue={now} />);

    // Setting defaultValue later doesn't change the state. Only component interactions
    // change the state.
    tree.setProps({defaultValue: now.clone().add(7, 'day')});
    assert.deepEqual(+tree.state('value'), +now);

    // Component interaction should change the state.
<<<<<<< HEAD
    findHourTextfield(tree).simulate('change', {stopPropagation: function () {}, target: {value: 0}});
    assert.deepEqual(+tree.state('value'), +now.clone().hours(0));
=======
    findHourTextfield(tree).simulate('change', 0, {stopPropagation: function () {}, target: {value: 0}});
    expect(+tree.state('value')).toEqual(+now.clone().hours(0));
>>>>>>> 1ae4bdf3
  });

  it('supports value controlled behavior', () => {
    const now = moment();
    const dateWeekLater = now.clone().add(7, 'day');

    const tree = shallow(<Clock value={now} />);

    // Changing value will change the state.
    tree.setProps({value: dateWeekLater});
    assert.deepEqual(+tree.state('value'), +dateWeekLater);

    // Component interaction should not change the state, only manually setting value
    // as a prop will change the state.
<<<<<<< HEAD
    findHourTextfield(tree).simulate('change', {stopPropagation: function () {}, target: {value: 0}});
    assert.deepEqual(+tree.state('value'), +dateWeekLater);
=======
    findHourTextfield(tree).simulate('change', 0, {stopPropagation: function () {}, target: {value: 0}});
    expect(+tree.state('value')).toEqual(+dateWeekLater);
>>>>>>> 1ae4bdf3
  });

  it('supports quiet', () => {
    const tree = shallow(<Clock quiet />);
    assert.equal(findHourTextfield(tree).prop('quiet'), true);
    assert.equal(findMinuteTextfield(tree).prop('quiet'), true);
  });

  it('supports disabled', () => {
    const tree = shallow(<Clock disabled />);
    assert.equal(tree.prop('aria-disabled'), true);
    assert.equal(findHourTextfield(tree).prop('disabled'), true);
    assert.equal(findMinuteTextfield(tree).prop('disabled'), true);
  });

  it('supports invalid', () => {
    const tree = shallow(<Clock invalid />);
    assert.equal(tree.prop('aria-invalid'), true);
    assert.equal(findHourTextfield(tree).prop('invalid'), true);
    assert.equal(findMinuteTextfield(tree).prop('invalid'), true);
  });

  it('supports readOnly', () => {
    const tree = shallow(<Clock readOnly />);
    assert.equal(tree.prop('aria-readonly'), true);
    assert.equal(findHourTextfield(tree).prop('readOnly'), true);
    assert.equal(findMinuteTextfield(tree).prop('readOnly'), true);
  });

  it('supports required', () => {
    const tree = shallow(<Clock required />);
    assert.equal(tree.prop('aria-required'), true);
    assert.equal(findHourTextfield(tree).prop('required'), true);
    assert.equal(findMinuteTextfield(tree).prop('required'), true);
  });

  it('supports additional classNames', () => {
    const tree = shallow(<Clock className="myClass" />);
    assert.equal(tree.hasClass('myClass'), true);
  });

  it('supports additional properties', () => {
    const tree = shallow(<Clock foo />);
    assert.equal(tree.prop('foo'), true);
  });
});

const findHourTextfield = tree => tree.find('.coral-Clock-hour');
const findMinuteTextfield = tree => tree.find('.coral-Clock-minute');<|MERGE_RESOLUTION|>--- conflicted
+++ resolved
@@ -35,13 +35,8 @@
     let stopPropagationSpy;
 
     const assertChangeArgs = (element, value, compareDate, format = 'HH:mm') => {
-<<<<<<< HEAD
-      element.simulate('change', {stopPropagation: stopPropagationSpy, target: {value}});
+      element.simulate('change', value, {stopPropagation: stopPropagationSpy, target: {value}});
       assert(stopPropagationSpy.called);
-=======
-      element.simulate('change', value, {stopPropagation: stopPropagationSpy, target: {value}});
-      expect(stopPropagationSpy).toHaveBeenCalled();
->>>>>>> 1ae4bdf3
 
       const args = spy.lastCall.args;
       assert.deepEqual(args[0], compareDate.format(format));
@@ -95,13 +90,8 @@
     assert.deepEqual(+tree.state('value'), +now);
 
     // Component interaction should change the state.
-<<<<<<< HEAD
-    findHourTextfield(tree).simulate('change', {stopPropagation: function () {}, target: {value: 0}});
+    findHourTextfield(tree).simulate('change', 0, {stopPropagation: function () {}, target: {value: 0}});
     assert.deepEqual(+tree.state('value'), +now.clone().hours(0));
-=======
-    findHourTextfield(tree).simulate('change', 0, {stopPropagation: function () {}, target: {value: 0}});
-    expect(+tree.state('value')).toEqual(+now.clone().hours(0));
->>>>>>> 1ae4bdf3
   });
 
   it('supports value controlled behavior', () => {
@@ -116,13 +106,8 @@
 
     // Component interaction should not change the state, only manually setting value
     // as a prop will change the state.
-<<<<<<< HEAD
-    findHourTextfield(tree).simulate('change', {stopPropagation: function () {}, target: {value: 0}});
+    findHourTextfield(tree).simulate('change', 0, {stopPropagation: function () {}, target: {value: 0}});
     assert.deepEqual(+tree.state('value'), +dateWeekLater);
-=======
-    findHourTextfield(tree).simulate('change', 0, {stopPropagation: function () {}, target: {value: 0}});
-    expect(+tree.state('value')).toEqual(+dateWeekLater);
->>>>>>> 1ae4bdf3
   });
 
   it('supports quiet', () => {
